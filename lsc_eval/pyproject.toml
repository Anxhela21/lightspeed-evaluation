--- conflicted
+++ resolved
@@ -39,20 +39,9 @@
 "Bug Tracker" = "https://github.com/lightspeed-core/lightspeed-evaluation/issues"
 
 [build-system]
-<<<<<<< HEAD
 requires = ["hatchling"]
 build-backend = "hatchling.build"
-=======
-requires = ["pdm-backend"]
-build-backend = "pdm.backend"
 
-[tool.pdm]
-distribution = true
-
-[tool.pdm.build]
-includes = ["lsc_eval/**"]
-package-dir = "src"
->>>>>>> 636c5e57
 
 [tool.ruff]
 # always generate Python 3.11-compatible code.
